--- conflicted
+++ resolved
@@ -12,11 +12,9 @@
        (local and remote avatars display webcam feeds via WebRTC)
        - Default GLB assets live in /public/assets and include a body and CRT TV
          model. The TV model's `screen` mesh is textured with the webcam feed.
-<<<<<<< HEAD
     5. Client scripts for movement and navbar functionality
-=======
+
     6. Client scripts for movement and navbar functionality
->>>>>>> 095b29e4
   - Notes: A-Frame's default WASD controls are disabled on all cameras so that
     movement is handled exclusively by custom code in mingle_client.js.
 -->
