--- conflicted
+++ resolved
@@ -105,16 +105,14 @@
   defaultTvId: undefined,
   bodyPosition: { x: 0, y: 0.8, z: 0 },
   // Default placement for the simple fallback grey cuboid body and black TV
-<<<<<<< HEAD
   // head. `bodyPosition` offsets the body so its feet rest on the ground. The
   // TV's centre sits exactly on top of the body so the head appears attached.
   // The webcam plane is positioned slightly in front of the TV's forward (+Z)
   // face so the video texture renders cleanly without z-fighting.
-=======
+
   // head. The TV's centre sits exactly on top of the body so the head appears
   // attached. The webcam plane is positioned slightly in front of the TV's
   // forward (-Z) face so the video texture renders cleanly without z-fighting.
->>>>>>> 64b79d64
   tvPosition: { x: 0, y: 1.6, z: 0 },
   webcamOffset: { x: 0, y: 0, z: -0.251, scale: 0.5 },
 };
